--- conflicted
+++ resolved
@@ -1,5 +1,25 @@
 allow_embedding: false
 db_schema:
+  table_2:
+    client: none
+    columns:
+    - admin_ui: {order: 0, width: 200}
+      name: tradeID
+      type: string
+    - admin_ui: {order: 1, width: 200}
+      name: ticker
+      type: string
+    - admin_ui: {order: 2, width: 200}
+      name: expiration
+      type: date
+    - admin_ui: {order: 1.5, width: 200}
+      name: strike
+      type: number
+    - admin_ui: {order: 4, width: 200}
+      name: side
+      type: string
+    server: full
+    title: Table 2
   whales:
     client: none
     columns:
@@ -22,31 +42,7 @@
       name: whaleContracts
       type: number
     server: full
-<<<<<<< HEAD
     title: whales
-=======
-    title: contracts
-  table_2:
-    client: none
-    columns:
-    - admin_ui: {order: 0, width: 200}
-      name: tradeID
-      type: string
-    - admin_ui: {order: 1, width: 200}
-      name: ticker
-      type: string
-    - admin_ui: {order: 2, width: 200}
-      name: expiration
-      type: date
-    - admin_ui: {order: 1.5, width: 200}
-      name: strike
-      type: number
-    - admin_ui: {order: 4, width: 200}
-      name: side
-      type: string
-    server: full
-    title: Table 2
->>>>>>> 0dc846ef
 dependencies: []
 name: WhaleWatcher
 package_name: WhaleWatcher
